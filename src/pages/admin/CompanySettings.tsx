--- conflicted
+++ resolved
@@ -106,13 +106,9 @@
       const { data, error } = await supabase
         .from('organizations')
         .select('*')
-<<<<<<< HEAD
-        .single();
-=======
         .eq('owner_id', user.id)
         .order('created_at', { ascending: false })
         .limit(1);
->>>>>>> 94fdb222
 
       if (import.meta.env.MODE === 'development') {
         console.log('Company data query result:', { data, error });
@@ -132,16 +128,10 @@
         }
         setCompany(companyData);
         setIsEditMode(true);
-<<<<<<< HEAD
         setIsEditing(false); // Start in view mode when data exists
-        if (data.logo_url) {
-          setExistingLogoUrl(data.logo_url);
-          setPreviewUrl(data.logo_url);
-=======
         if (companyData.logo_url) {
           setExistingLogoUrl(companyData.logo_url);
           setPreviewUrl(companyData.logo_url);
->>>>>>> 94fdb222
         }
       } else {
         if (import.meta.env.MODE === 'development') {
