import React, { useState, useEffect, useMemo } from "react";
import { useNavigate } from "react-router-dom";
import Layout from "../components/layout/Layout";
import { Vehicle, Trip, DriverSummary } from "../types"; // Import the Vehicle interface
import { isDev } from "../config/env";

interface VehicleWithStats extends Vehicle {
  stats: {
    totalTrips: number;
    totalDistance: number;
    averageKmpl?: number;
  };
}

import {
  getVehicles,
  getAllVehicleStats,
  createVehicle,
  getTrips,
  getDriverSummaries,
} from "../utils/storage";
import { supabase } from "../utils/supabaseClient";
import config from "../utils/config";
import { uploadVehicleDocument } from "../utils/supabaseStorage";
import { format, parseISO, isValid } from "date-fns";
import {
  Truck, Users,
  Calendar,
  PenTool as PenToolIcon,
  PlusCircle,
  FileText,
  AlertTriangle,
  FileCheck,
  TrendingUp,
  Archive,
  MessageSquare,
  Medal,
  MapPin,
  NotebookTabs,
  Route,
  X,
  User,
  Fuel,
} from "lucide-react";
import Button from "../components/ui/Button";
import VehicleForm from "../components/vehicles/VehicleForm";
import { toast } from "react-toastify";
import StatCard from "../components/ui/StatCard";
import DocumentSummaryPanel from "../components/vehicles/DocumentSummaryPanel";
import VehicleWhatsAppShareModal from "../components/vehicles/VehicleWhatsAppShareModal";
import VehicleSummaryChips from "../components/vehicles/VehicleSummaryChips";
import WhatsAppButton from "../components/vehicles/WhatsAppButton";
import TopDriversModal from "../components/vehicles/TopDriversModal";
import VehicleActivityLogTable from "../components/admin/VehicleActivityLogTable";
import ReactPaginate from "react-paginate";

const VehiclesPage: React.FC = () => {
  const navigate = useNavigate();
  const [vehicles, setVehicles] = useState<VehicleWithStats[]>([]);
  const [drivers, setDrivers] = useState<DriverSummary[]>([]);
  const [trips, setTrips] = useState<Trip[]>([]);
  const [isAddingVehicle, setIsAddingVehicle] = useState(false);
  const [isSubmitting, setIsSubmitting] = useState(false);
  const [loading, setLoading] = useState(true);
  const [showArchived, setShowArchived] = useState(false);
  const [showDocumentPanel, setShowDocumentPanel] = useState(false);
  const [showShareModal, setShowShareModal] = useState(false);
  const [showTopDriversModal, setShowTopDriversModal] = useState(false);
  const [selectedVehicleForShare, setSelectedVehicleForShare] =
    useState<Vehicle | null>(null);
  const [showActivityLogModal, setShowActivityLogModal] = useState(false);
  const [selectedVehicleForLog, setSelectedVehicleForLog] = useState<Vehicle | null>(null);
  const [topDriverLogic, setTopDriverLogic] = useState<'cost_per_km' | 'mileage' | 'trips'>('mileage');
  const [currentPage, setCurrentPage] = useState(0);
  const ITEMS_PER_PAGE = 9;

  // Create a drivers lookup map for efficient driver assignment display
  const driversById = useMemo(() => {
    const map: Record<string, DriverSummary> = {};
    if (Array.isArray(drivers)) {
      drivers.forEach(driver => {
        if (driver.id) {
          map[driver.id] = driver;
        }
      });
    }
    return map;
  }, [drivers]);

  // Stats state
  const [statsLoading, setStatsLoading] = useState(true);
  const [totalVehicles, setTotalVehicles] = useState(0);
  const [vehiclesZeroTrips, setVehiclesZeroTrips] = useState(0);
  const [docsPendingVehicles, setDocsPendingVehicles] = useState(0);

  useEffect(() => {
    const fetchData = async () => {
      setLoading(true);
      setStatsLoading(true);
      try {
        // const userdetails = localStorage.getItem("user");
        // if (!userdetails) throw new Error("Cannot get user details");
        // const user = JSON.parse(userdetails);
        // if (user) setUser(user);
        const [vehiclesData, driversData, tripsData] = await Promise.all([
          getVehicles(),
          getDriverSummaries(), // TODO: Ensure this fetches ALL drivers including inactive/archived ones for proper driver assignment display
          getTrips(),
        ]);

        const vehiclesArray = Array.isArray(vehiclesData) ? vehiclesData : [];
        const driversArray = Array.isArray(driversData) ? driversData : [];
        const tripsArray = Array.isArray(tripsData) ? tripsData : [];

        // Debug: Log driver count and any missing assignments
<<<<<<< HEAD
        if (isDev) console.log('Fetched drivers count:', driversArray.length);
=======
        if (config.isDev) console.log('Fetched drivers count:', driversArray.length);
>>>>>>> 86159797
        const vehiclesWithDriverIds = vehiclesArray.filter(v => v.primary_driver_id);
        const missingDriverAssignments = vehiclesWithDriverIds.filter(v => 
          !driversArray.find(d => d.id === v.primary_driver_id)
        );
        if (missingDriverAssignments.length > 0) {
<<<<<<< HEAD
          if (isDev) console.warn('Vehicles with missing driver assignments:', missingDriverAssignments.map(v => ({
=======
          if (config.isDev) console.warn('Vehicles with missing driver assignments:', missingDriverAssignments.map(v => ({
>>>>>>> 86159797
            vehicle: v.registration_number,
            primary_driver_id: v.primary_driver_id
          })));
        }
        setDrivers(driversArray);
        setTrips(tripsArray);

        const statsMap = await getAllVehicleStats(tripsArray);
        const vehiclesWithStats = vehiclesArray.map((vehicle) => ({
          ...vehicle,
          stats:
            statsMap[vehicle.id] ?? {
              totalTrips: 0,
              totalDistance: 0,
              averageKmpl: undefined,
            },
          selected: false,
        }));

        setVehicles(vehiclesWithStats);

        // Calculate statistics
        const activeVehicles = vehiclesArray.filter(
          (v) => v.status !== "archived"
        );
        setTotalVehicles(activeVehicles.length);

        // Calculate vehicles with zero trips
        const vehiclesWithTrips = new Set();
        if (Array.isArray(tripsData)) {
          tripsData.forEach((trip) => {
            if (trip.vehicle_id) {
              vehiclesWithTrips.add(trip.vehicle_id);
            }
          });
        }

        const zeroTripsCount = activeVehicles.filter(
          (vehicle) => !vehiclesWithTrips.has(vehicle.id)
        ).length;
        setVehiclesZeroTrips(zeroTripsCount);

        // Calculate vehicles with documents pending
        const docsPendingCount = activeVehicles.filter((vehicle) => {
          // Check for actual document paths instead of boolean flags
          const docsCount = [
            vehicle.rc_document_url,
            vehicle.insurance_document_url,
            vehicle.fitness_document_url,
            vehicle.tax_document_url,
            vehicle.permit_document_url,
            vehicle.puc_document_url,
          ].filter(Boolean).length;

          return docsCount < 6;
        }).length;

        setDocsPendingVehicles(docsPendingCount);

        setStatsLoading(false);
      } catch (error) {
        console.error("Error fetching vehicles:", error);
        toast.error("Failed to load vehicles");
        setStatsLoading(false);
      } finally {
        setLoading(false);
      }
    };

    fetchData();
  }, []);

  useEffect(() => {
    setCurrentPage(0);
  }, [showArchived]);

  // Calculate Average Distance This Month
  const averageDistanceThisMonth = useMemo(() => {
    if (!Array.isArray(trips)) return 0;

    const today = new Date();
    const currentMonth = today.getMonth();
    const currentYear = today.getFullYear();

    // Filter trips for the current month
    const tripsThisMonth = trips.filter((trip) => {
      const tripDate = new Date(trip.trip_start_date);
      return (
        tripDate.getMonth() === currentMonth &&
        tripDate.getFullYear() === currentYear
      );
    });

    if (tripsThisMonth.length === 0) return 0;

    // Calculate total distance
    const totalDistance = tripsThisMonth.reduce(
      (sum, trip) => sum + (trip.end_km - trip.start_km),
      0
    );

    // Get unique vehicles that had trips this month
    const uniqueVehicles = new Set(tripsThisMonth.map((t) => t.vehicle_id));

    // Calculate average
    return totalDistance / uniqueVehicles.size;
  }, [trips]);

  // Calculate Top Driver This Month
  const topDriversThisMonth = useMemo(() => {
    if (!Array.isArray(trips) || !Array.isArray(drivers)) return [];

    const today = new Date();
    const currentMonth = today.getMonth();
    const currentYear = today.getFullYear();

    // Filter trips for the current month with refueling data (for mileage calculation)
    const tripsThisMonth = trips.filter((trip) => {
      const tripDate = new Date(trip.trip_start_date);
      return (
        tripDate.getMonth() === currentMonth &&
        tripDate.getFullYear() === currentYear &&
        trip.calculated_kmpl !== undefined &&
        trip.calculated_kmpl > 0
      );
    });

    if (tripsThisMonth.length === 0) return [];

    // Group trips by driver and calculate average mileage for each
    const driverPerformance = tripsThisMonth.reduce((acc, trip) => {
      if (!trip.driver_id || !trip.calculated_kmpl) return acc;

      if (!acc[trip.driver_id]) {
        acc[trip.driver_id] = {
          tripCount: 0,
          totalMileage: 0,
        };
      }

      acc[trip.driver_id].tripCount += 1;
      acc[trip.driver_id].totalMileage += trip.calculated_kmpl;

      return acc;
    }, {} as Record<string, { tripCount: number; totalMileage: number }>);

    // Calculate average mileage for each driver
    const driverMileages = Object.entries(driverPerformance).map(
      ([driverId, data]) => {
        const driver = drivers.find((d) => d.id === driverId);
        return {
          id: driverId,
          name: driver?.name || "Unknown Driver",
          mileage: data.tripCount > 0 ? data.totalMileage / data.tripCount : 0,
        };
      }
    );

    // Sort by mileage (highest first) and take top 5
    return driverMileages.sort((a, b) => b.mileage - a.mileage).slice(0, 5);
  }, [trips, drivers]);

  // Get the top driver (if any)
  const topDriver =
    topDriversThisMonth.length > 0 ? topDriversThisMonth[0] : null;

  const handleAddVehicle = async (data: Omit<Vehicle, "id">) => {
    setIsSubmitting(true);
    try {
      // Check if vehicle with same registration number already exists
      const existingVehicles = await getVehicles();
      const duplicateVehicle = existingVehicles.find(
        vehicle => vehicle.registration_number.toLowerCase() === data.registration_number.toLowerCase()
      );
      
      if (duplicateVehicle) {
        toast.error(`A vehicle with registration number "${data.registration_number}" already exists.`);
        setIsSubmitting(false);
        return;
      }

      const uploadMap = {
        rc_copy_file: { urlField: "rc_document_url", docType: "rc" },
        insurance_document_file: {
          urlField: "insurance_document_url",
          docType: "insurance",
        },
        fitness_document_file: {
          urlField: "fitness_document_url",
          docType: "fitness",
        },
        tax_receipt_document_file: {
          urlField: "tax_document_url",
          docType: "tax",
        },
        permit_document_file: {
          urlField: "permit_document_url",
          docType: "permit",
        },
        puc_document_file: { urlField: "puc_document_url", docType: "puc" },
      } as const;

      const payload: any = { ...data };

      for (const [fileField, { urlField, docType }] of Object.entries(uploadMap)) {
        const files = payload[fileField] as File[] | undefined;
        if (files && files.length > 0) {
          try {
            const filePath = await uploadVehicleDocument(
              files[0],
              payload.registration_number,
              docType
            );
            payload[urlField] = [filePath]; // Ensure it's wrapped in an array
          } catch (err) {
            console.error(`Failed to upload ${docType} document:`, err);
            toast.error(`Failed to upload ${docType} document`);
          }
        }
        delete payload[fileField];
      }

      const newVehicle = await createVehicle(payload);
      if (newVehicle) {
        const rawStats = await getVehicleStats(newVehicle.id);
        const conformingStats = {
          totalTrips:
            rawStats && typeof rawStats.totalTrips === "number"
              ? rawStats.totalTrips
              : 0,
          totalDistance:
            rawStats && typeof rawStats.totalDistance === "number"
              ? rawStats.totalDistance
              : 0,
          averageKmpl:
            rawStats && typeof rawStats.averageKmpl === "number"
              ? rawStats.averageKmpl
              : undefined,
        };
        const vehicleWithStats: VehicleWithStats = {
          ...newVehicle,
          stats: conformingStats,
        };
        setVehicles((prev) =>
          Array.isArray(prev) ? [...prev, vehicleWithStats] : [vehicleWithStats]
        );
        setTotalVehicles((prev) => prev + 1);
        setIsAddingVehicle(false);
        toast.success("Vehicle added successfully");
      } else {
        toast.error("Failed to add vehicle");
      }
    } catch (error) {
      console.error("Error adding vehicle:", error);
      toast.error(
        "Error adding vehicle: " +
          (error instanceof Error ? error.message : "Unknown error")
      );
    } finally {
      setIsSubmitting(false);
    }
  };

  // Helper function to count uploaded documents - updated to check for actual file paths
  const countDocuments = (
    vehicle: Vehicle
  ): { uploaded: number; total: number } => {
    let uploaded = 0;
    const total = 6; // RC, Insurance, Fitness, Tax, Permit, PUC

    // Check for actual document paths instead of boolean flags
    if (vehicle.rc_document_url) uploaded++;
    if (vehicle.insurance_document_url) uploaded++;
    if (vehicle.fitness_document_url) uploaded++;
    if (vehicle.tax_document_url) uploaded++;
    if (vehicle.permit_document_url) uploaded++;
    if (vehicle.puc_document_url) uploaded++;

    return { uploaded, total };
  };

  // Open WhatsApp share modal
  const handleOpenShareModal = (vehicle: Vehicle, e: React.MouseEvent) => {
    e.stopPropagation(); // Prevent card click navigation
    setSelectedVehicleForShare(vehicle);
    setShowShareModal(true);
  };

  // Open activity log modal
  const handleOpenLog = (vehicle: Vehicle, e: React.MouseEvent) => {
    e.stopPropagation();
    setSelectedVehicleForLog(vehicle);
    setShowActivityLogModal(true);
  };

  // Handle add trip with vehicle preselected
  const handleAddTrip = (vehicle: Vehicle, e: React.MouseEvent) => {
    e.stopPropagation();
    navigate('/trips', { state: { preselectedVehicle: vehicle.id } });
  };

  // Find the latest trip for a vehicle
  const getLatestTrip = (vehicleId: string): Trip | undefined => {
    return Array.isArray(trips)
      ? trips
          .filter((t) => t.vehicle_id === vehicleId)
          .sort(
            (a, b) =>
              new Date(b.trip_end_date).getTime() -
              new Date(a.trip_end_date).getTime()
          )[0]
      : undefined;
  };

  // Format date helper function
  const formatDate = (dateString?: string): string | null => {
    if (!dateString) return null;

    try {
      const date = parseISO(dateString);
      if (!isValid(date)) return null;

      return format(date, "dd MMM yyyy");
    } catch (error) {
      return null;
    }
  };

  // Filter vehicles based on archived status
  const filteredVehicles = vehicles.filter((v) =>
    showArchived ? v.status === "archived" : v.status !== "archived"
  );

  const pageCount = Math.ceil(filteredVehicles.length / ITEMS_PER_PAGE);
  const paginatedVehicles = useMemo(() => {
    const start = currentPage * ITEMS_PER_PAGE;
    return filteredVehicles.slice(start, start + ITEMS_PER_PAGE);
  }, [filteredVehicles, currentPage]);
  const handlePageClick = ({ selected }: { selected: number }) => {
    setCurrentPage(selected);
  };

  return (
    <Layout>
      {/* Page Header */}
      <div className="rounded-xl border bg-white dark:bg-white px-4 py-3 shadow-sm mb-6">
        <div className="flex items-center group">
          <Truck className="h-5 w-5 mr-2 text-gray-500 dark:text-gray-400 group-hover:text-primary-600 transition" />
          <h1 className="text-2xl font-semibold text-gray-900 dark:text-gray-100">Vehicles</h1>
        </div>
        <p className="text-sm text-gray-500 dark:text-gray-400 mt-1 ml-7">Manage your fleet vehicles</p>
        {!isAddingVehicle && (
          <div className="mt-4 flex flex-wrap gap-2">
            <Button
              variant="outline"
              onClick={() => setShowDocumentPanel(true)}
              icon={<FileText className="h-4 w-4" />}
              size="sm"
              title="Vehicle Document Summary"
            >
              Document Summary
            </Button>

            <Button
              variant="outline"
              onClick={() => setShowArchived(!showArchived)}
              icon={<Archive className="h-4 w-4" />}
              size="sm"
              title={
                showArchived ? "Show Active Vehicles" : "Show Archived Vehicles"
              }
            >
              {showArchived ? "Show Active" : "Show Archived"}
            </Button>

            <Button
              onClick={() => setIsAddingVehicle(true)}
              icon={<PlusCircle className="h-4 w-4" />}
            >
              Add New Vehicle
            </Button>
          </div>
        )}
      </div>

      {isAddingVehicle ? (
        <div className="bg-white shadow-sm rounded-lg p-6">
          <div className="flex justify-between items-center mb-6">
            <h2 className="text-xl font-semibold text-gray-900 flex items-center">
              <Truck className="h-5 w-5 mr-2 text-primary-500" />
              New Vehicle
            </h2>

            <Button variant="outline" onClick={() => setIsAddingVehicle(false)}>
              Cancel
            </Button>
          </div>

          <VehicleForm
            onSubmit={handleAddVehicle}
            isSubmitting={isSubmitting}
            onCancel={() => setIsAddingVehicle(false)}
          />
        </div>
      ) : (
        <>
          {/* Vehicle Stats Section */}
          {!showArchived && (
            <>
              {statsLoading ? (
                <div className="grid grid-cols-1 md:grid-cols-4 gap-4 mb-6">
                  {[...Array(4)].map((_, i) => (
                    <div
                      key={i}
                      className="bg-white rounded-lg shadow-sm p-6 animate-pulse"
                    >
                      <div className="h-4 w-24 bg-gray-200 rounded mb-2"></div>
                      <div className="h-8 w-16 bg-gray-300 rounded"></div>
                    </div>
                  ))}
                </div>
              ) : (
                <div className="grid grid-cols-1 md:grid-cols-4 gap-4 mb-6">
                  <StatCard
                    title="Total Vehicles"
                    value={totalVehicles}
                    icon={<Truck className="h-5 w-5 text-primary-600" />}
                  />

                  <StatCard
                    title="Vehicles with 0 Trips"
                    value={vehiclesZeroTrips}
                    icon={<Calendar className="h-5 w-5 text-warning-600" />}
                    warning={vehiclesZeroTrips > 0}
                  />

                  <StatCard
                    title="Top Driver (This Month)"
                    value={
                      topDriver ? (
                        <div className="space-y-1">
                          <div className="flex items-center justify-between">
                            <span className="text-lg font-semibold">
                              {topDriver.name.split(" ")[0]}
                            </span>
                            <select
                              value={topDriverLogic}
                              onChange={(e) => setTopDriverLogic(e.target.value as 'cost_per_km' | 'mileage' | 'trips')}
                              className="text-xs border-0 bg-transparent focus:ring-0 p-0"
                              onClick={(e) => e.stopPropagation()}
                            >
                              <option value="mileage">Best Mileage</option>
                              <option value="cost_per_km">Best Cost/KM</option>
                              <option value="trips">Most Trips</option>
                            </select>
                          </div>
                          <span className="text-xs text-gray-500 block">
                            {topDriverLogic === 'mileage' && `${topDriver.mileage.toFixed(1)} km/L`}
                            {topDriverLogic === 'cost_per_km' && `₹${topDriver.costPerKm.toFixed(2)}/km`}
                            {topDriverLogic === 'trips' && `${topDriver.tripCount} trips`}
                          </span>
                        </div>
                      ) : (
                        <div className="space-y-1">
                          <span className="text-yellow-600 italic text-sm">No data yet</span>
                          <select
                            value={topDriverLogic}
                            onChange={(e) => setTopDriverLogic(e.target.value as 'cost_per_km' | 'mileage' | 'trips')}
                            className="text-xs border-0 bg-transparent focus:ring-0 p-0 text-gray-400"
                            onClick={(e) => e.stopPropagation()}
                          >
                            <option value="mileage">Best Mileage</option>
                            <option value="cost_per_km">Best Cost/KM</option>
                            <option value="trips">Most Trips</option>
                          </select>
                        </div>
                      )
                    }
                    icon={<Medal className="h-5 w-5 text-yellow-500" />}
                    onClick={() =>
                      topDriversThisMonth.length > 0 &&
                      setShowTopDriversModal(true)
                    }
                    className={
                      topDriversThisMonth.length > 0 ? "cursor-pointer" : ""
                    }
                  />

                  <StatCard
                    title="Average Distance This Month"
                    value={Math.round(
                      averageDistanceThisMonth
                    ).toLocaleString()}
                    subtitle="km"
                    icon={<TrendingUp className="h-5 w-5 text-primary-600" />}
                  />
                </div>
              )}
            </>
          )}

          {showArchived && (
            <div className="bg-gray-100 border-l-4 border-warning-500 p-4 mb-6">
              <div className="flex">
                <AlertTriangle className="h-6 w-6 text-warning-500 mr-2" />
                <div>
                  <h3 className="text-lg font-medium text-gray-900">
                    Viewing Archived Vehicles
                  </h3>
                  <p className="text-warning-700">
                    You are currently viewing archived vehicles. These vehicles
                    are hidden from other parts of the system.
                  </p>
                </div>
              </div>
            </div>
          )}

          {loading ? (
            <div className="flex justify-center items-center h-64">
              <div className="animate-spin rounded-full h-12 w-12 border-b-2 border-primary-600"></div>
              <p className="ml-3 text-gray-600">Loading vehicles...</p>
            </div>
          ) : filteredVehicles.length === 0 ? (
            <div className="text-center py-12 bg-gray-50 rounded-lg border border-gray-200">
              <p className="text-gray-500">
                {showArchived
                  ? "No archived vehicles found."
                  : "No vehicles found. Add your first vehicle to get started."}
              </p>
            </div>
          ) : (
            <>
            <div className="grid grid-cols-1 md:grid-cols-2 lg:grid-cols-3 gap-6">
              {paginatedVehicles.map((vehicle) => {
                // Count documents using actual document paths
                const { uploaded, total } = countDocuments(vehicle);

                // Get the assigned driver using the driversById lookup
                const assignedDriver = vehicle.primary_driver_id 
                  ? driversById[vehicle.primary_driver_id] 
                  : undefined;

                // Get the latest trip for this vehicle
                const latestTrip = getLatestTrip(vehicle.id);
                const lastTripDate = latestTrip
                  ? formatDate(latestTrip.trip_end_date)
                  : null;

                return (
                  <div
                    key={vehicle.id}
                    className={`bg-white rounded-lg shadow-sm p-4 hover:shadow-lg hover:-translate-y-0.5 transition-all duration-200 relative ${
                      vehicle.status === "archived" ? "opacity-75" : ""
                    }`}
                  >
                    {/* Header: Registration, Status, Action Buttons */}
                    <div className="flex justify-between items-start mb-3">
                      <div className="flex-1 min-w-0">
                        <h3 className="text-base font-bold text-gray-900 truncate" 
                            title={`${vehicle.registration_number} - Current Odometer: ${vehicle.current_odometer?.toLocaleString()} km`}>
                          {vehicle.registration_number}
                        </h3>
                        <p className="text-sm text-gray-500 truncate" title={`${vehicle.make} ${vehicle.model} (${vehicle.year})`}>
                          {vehicle.make} {vehicle.model}
                          {vehicle.tax_scope && 
                           (vehicle.tax_scope.toLowerCase().includes('ltt') || 
                            vehicle.tax_scope.toLowerCase().includes('lifetime')) && (
                            <span className="ml-2 px-2 py-1 bg-green-100 text-green-800 text-xs font-medium rounded-full dark:bg-green-900 dark:text-green-200" title="This vehicle has lifetime tax paid">
                              Lifetime Tax
                            </span>
                          )}
                        </p>
                      </div>
                      
                      <div className="flex items-center gap-2">
                        <span
                          className={`px-2 py-0.5 text-xs font-medium rounded-full capitalize ${
                            vehicle.status === "active"
                              ? "bg-success-100 text-success-800"
                              : vehicle.status === "maintenance"
                              ? "bg-warning-100 text-warning-800"
                              : vehicle.status === "archived"
                              ? "bg-gray-100 text-gray-600"
                              : "bg-gray-100 text-gray-800"
                          }`}
                        >
                          {vehicle.status}
                        </span>
                      </div>
                    </div>

                    {/* Pills Row: Year + Fuel */}
                    <div className="flex gap-2 mb-3">
                      <span className="inline-flex items-center px-2 py-1 rounded-full text-xs font-medium bg-blue-50 text-blue-700">
                        <Calendar className="h-3 w-3 mr-1" />
                        {vehicle.year}
                      </span>
                      <span className="inline-flex items-center px-2 py-1 rounded-full text-xs font-medium bg-amber-50 text-amber-700 capitalize">
                        <Fuel className="h-3 w-3 mr-1" />
                        {vehicle.fuel_type}
                      </span>
                    </div>

                    {/* Driver Assignment */}
                    <div className="mb-3">
                      <div className="flex items-center text-sm">
                        {assignedDriver ? (
                          <>
                            <span className="mr-1">👤</span>
                            <span className="text-gray-700 truncate">{assignedDriver.name}</span>
                          </>
                        ) : (
                          <>
                            <User className="h-4 w-4 text-gray-400 mr-1" />
                            <span className="text-gray-400">Unassigned</span>
                          </>
                        )}
                      </div>
                    </div>

                    {/* Metrics Row */}
                    <div className="grid grid-cols-3 gap-2 mb-3">
                        <div className="text-center">
                          <span className="text-xs text-gray-500 block">
                            Trips
                          </span>
                          <p className="font-mono text-sm font-medium">{vehicle.stats.totalTrips}</p>
                        </div>

                        <div className="text-center">
                          <span className="text-xs text-gray-500 block">
                            Distance
                          </span>
                          <p className="font-mono text-sm font-medium">
                            {typeof vehicle.stats.totalDistance === "number"
                              ? vehicle.stats.totalDistance.toLocaleString()
                              : "—"}
                          </p>
                        </div>

                        <div className="text-center">
                          <span className="text-xs text-gray-500 block">
                            Avg KMPL
                          </span>
                          <p className="font-mono text-sm font-medium">
                            {vehicle.stats.averageKmpl?.toFixed(1) || "—"}
                          </p>
                        </div>
                    </div>

                    {/* Documents Status */}
                    <div className="flex items-center justify-between mb-3 pt-2 border-t border-gray-100">
                      <div className="flex items-center">
                        <FileText className="h-3 w-3 text-gray-400 mr-1" />
                        <span className="text-xs text-gray-500">Docs:</span>
                        <span
                          className={`ml-1 text-xs font-medium px-1.5 py-0.5 rounded-full ${
                            uploaded === total
                              ? "bg-success-100 text-success-800"
                              : uploaded === 0
                              ? "bg-error-100 text-error-800"
                              : "bg-warning-100 text-warning-800"
                          }`}
                        >
                          {uploaded}/{total}
                        </span>
                      </div>
                      
                      {/* Action Buttons */}
                      <div className="flex items-center gap-1">
                        <button
                          className="p-1.5 rounded-full text-gray-400 hover:text-gray-600 hover:bg-gray-100 transition-colors"
                          onClick={(e) => handleOpenLog(vehicle, e)}
                          aria-label="View activity log"
                          title="View activity log"
                        >
                          <NotebookTabs className="h-4 w-4" />
                        </button>
                        
                        <button
                          className="p-1.5 rounded-full text-gray-400 hover:text-blue-600 hover:bg-blue-50 transition-colors"
                          onClick={(e) => handleAddTrip(vehicle, e)}
                          aria-label="Add trip with this vehicle"
                          title="Add trip with this vehicle"
                        >
                          <Route className="h-4 w-4" />
                        </button>
                        
                        <button
                          className="p-1.5 rounded-full text-gray-400 hover:text-green-600 hover:bg-green-50 transition-colors"
                          onClick={(e) => handleOpenShareModal(vehicle, e)}
                          aria-label="Share vehicle via WhatsApp"
                          title="Share vehicle via WhatsApp"
                        >
                          <MessageSquare className="h-4 w-4" />
                        </button>
                      </div>
                    </div>
                  </div>
                );
              })}
            </div>
            {pageCount > 1 && (
              <ReactPaginate
                pageCount={pageCount}
                onPageChange={handlePageClick}
                forcePage={currentPage}
                className="flex justify-center mt-6 gap-2"
                pageLinkClassName="px-3 py-1 border rounded"
                previousLinkClassName="px-3 py-1 border rounded"
                nextLinkClassName="px-3 py-1 border rounded"
                activeLinkClassName="bg-primary-100 text-primary-700"
                disabledLinkClassName="opacity-50"
                previousLabel="<"
                nextLabel=">"
              />
            )}
            </>
          )}
        </>
      )}

      {/* Document Summary Panel */}
      <DocumentSummaryPanel
        isOpen={showDocumentPanel}
        onClose={() => setShowDocumentPanel(false)}
      />

      {/* WhatsApp Share Modal */}
      {showShareModal && selectedVehicleForShare && (
        <VehicleWhatsAppShareModal
          isOpen={showShareModal}
          onClose={() => setShowShareModal(false)}
          vehicle={selectedVehicleForShare}
        />
      )}

      {/* Top Drivers Modal */}
      <TopDriversModal
        isOpen={showTopDriversModal}
        onClose={() => setShowTopDriversModal(false)}
        topDrivers={topDriversThisMonth}
      />

      {/* Activity Log Modal */}
      {showActivityLogModal && selectedVehicleForLog && (
        <div className="fixed inset-0 bg-black bg-opacity-50 z-50 flex items-center justify-center p-4">
          <div className="bg-white rounded-lg shadow-xl max-w-6xl w-full max-h-[90vh] overflow-hidden">
            <div className="px-6 py-4 border-b border-gray-200 flex justify-between items-center">
              <h3 className="text-lg font-medium text-gray-900">
                Activity Log - {selectedVehicleForLog.registration_number}
              </h3>
              <button
                onClick={() => {
                  setShowActivityLogModal(false);
                  setSelectedVehicleForLog(null);
                }}
                className="text-gray-400 hover:text-gray-500"
              >
                <X className="h-5 w-5" />
              </button>
            </div>
            <div className="p-6 overflow-y-auto max-h-[calc(90vh-80px)]">
              <VehicleActivityLogTable vehicleId={selectedVehicleForLog.id} />
            </div>
          </div>
        </div>
      )}
    </Layout>
  );
};

export default VehiclesPage;<|MERGE_RESOLUTION|>--- conflicted
+++ resolved
@@ -113,21 +113,13 @@
         const tripsArray = Array.isArray(tripsData) ? tripsData : [];
 
         // Debug: Log driver count and any missing assignments
-<<<<<<< HEAD
-        if (isDev) console.log('Fetched drivers count:', driversArray.length);
-=======
-        if (config.isDev) console.log('Fetched drivers count:', driversArray.length);
->>>>>>> 86159797
+
         const vehiclesWithDriverIds = vehiclesArray.filter(v => v.primary_driver_id);
         const missingDriverAssignments = vehiclesWithDriverIds.filter(v => 
           !driversArray.find(d => d.id === v.primary_driver_id)
         );
         if (missingDriverAssignments.length > 0) {
-<<<<<<< HEAD
-          if (isDev) console.warn('Vehicles with missing driver assignments:', missingDriverAssignments.map(v => ({
-=======
-          if (config.isDev) console.warn('Vehicles with missing driver assignments:', missingDriverAssignments.map(v => ({
->>>>>>> 86159797
+
             vehicle: v.registration_number,
             primary_driver_id: v.primary_driver_id
           })));
