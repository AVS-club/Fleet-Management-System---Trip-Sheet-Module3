import { BrowserRouter, Routes, Route } from "react-router-dom";
import { ToastContainer } from 'react-toastify';
import 'react-toastify/dist/ReactToastify.css';
import AddHub from "./pages/AddHub";

// Existing pages (adjust imports if your file names differ)
import DashboardPage from "./pages/DashboardPage";
import VehiclesPage from "./pages/VehiclesPage";
import VehiclePage from "./pages/VehiclePage";
import TripsPage from "./pages/TripsPage";
import TripDetailsPage from "./pages/TripDetailsPage";
import MaintenancePage from "./pages/MaintenancePage";
import MaintenanceTaskPage from "./pages/MaintenanceTaskPage";
import DriversPage from "./pages/DriversPage";
import DriverPage from "./pages/DriverPage";
import AIAlertsPage from "./pages/AIAlertsPage";
import TripPnlReportsPage from "./pages/TripPnlReportsPage";
import PartsHealthAnalyticsPage from "./pages/PartsHealthAnalyticsPage";
import NotificationsPage from "./pages/NotificationsPage";
import LoginPage from "./pages/LoginPage";
import RegisterPage from "./pages/RegisterPage";

// Admin pages
import AdminDashboard from "./pages/admin/AdminDashboard";
import AdminTripsPage from "./pages/admin/AdminTripsPage";
import AlertSettingsPage from "./pages/admin/AlertSettingsPage";
import MaintenanceTasksAdmin from "./pages/admin/MaintenanceTasksAdmin";
import TripLocationsPage from "./pages/admin/TripLocationsPage";
import RemindersPage from "./pages/admin/RemindersPage";
import VehicleManagementPage from "./pages/admin/VehicleManagementPage";
import AdminDocumentRulesPage from "./pages/admin/AdminDocumentRulesPage";
import DriverRankingSettingsPage from "./pages/admin/DriverRankingSettingsPage";
import MessageTemplatesPage from "./pages/admin/MessageTemplatesPage";
import ActivityLogPage from "./pages/admin/ActivityLogPage";
import AdminDriversPage from "./pages/admin/AdminDriversPage";

// Driver insights page
import DriverInsightsPage from "./pages/drivers/DriverInsightsPage";

function AppRoutes() {
  return (
    <>
      <Routes>
        {/* Authentication routes */}
        <Route path="/login" element={<LoginPage />} />
        <Route path="/register" element={<RegisterPage />} />

<<<<<<< HEAD
        {/* Unrestricted routes */}
        <Route path="/add" element={<AddHub />} />

=======
        {/* ADD_ONLY hub */}
        <Route path="/add" element={<AddHub />} />

        {/* Main routes */}
>>>>>>> 989a9593
        <Route path="/" element={<DashboardPage />} />
        <Route path="/vehicles" element={<VehiclesPage />} />
        <Route path="/vehicles/:id" element={<VehiclePage />} />
        <Route path="/trips" element={<TripsPage />} />
        <Route path="/trips/:id" element={<TripDetailsPage />} />
        <Route path="/maintenance" element={<MaintenancePage />} />
        <Route path="/maintenance/:id" element={<MaintenanceTaskPage />} />
        <Route path="/drivers" element={<DriversPage />} />
        <Route path="/drivers/:id" element={<DriverPage />} />
        <Route path="/drivers/insights" element={<DriverInsightsPage />} />
        <Route path="/alerts" element={<AIAlertsPage />} />
        <Route path="/trip-pnl-reports" element={<TripPnlReportsPage />} />
        <Route path="/parts-health" element={<PartsHealthAnalyticsPage />} />
        <Route path="/notifications" element={<NotificationsPage />} />

        {/* Admin routes */}
        <Route path="/admin" element={<AdminDashboard />} />
        <Route path="/admin/trips" element={<AdminTripsPage />} />
        <Route path="/admin/alert-settings" element={<AlertSettingsPage />} />
        <Route path="/admin/maintenance-tasks" element={<MaintenanceTasksAdmin />} />
        <Route path="/admin/trip-locations" element={<TripLocationsPage />} />
        <Route path="/admin/reminders" element={<RemindersPage />} />
        <Route path="/admin/vehicle-management" element={<VehicleManagementPage />} />
        <Route path="/admin/document-rules" element={<AdminDocumentRulesPage />} />
        <Route path="/admin/driver-ranking-settings" element={<DriverRankingSettingsPage />} />
        <Route path="/admin/message-templates" element={<MessageTemplatesPage />} />
        <Route path="/admin/activity-logs" element={<ActivityLogPage />} />
        <Route path="/admin/driver-management" element={<AdminDriversPage />} />
      </Routes>

      <ToastContainer
        position="top-right"
        autoClose={3000}
        hideProgressBar={false}
        newestOnTop
        closeOnClick
        rtl={false}
        pauseOnFocusLoss
        draggable
        pauseOnHover
      />
    </>
  );
}

export default function App() {
  return (
    <BrowserRouter>
      <AppRoutes />
    </BrowserRouter>
  );
}<|MERGE_RESOLUTION|>--- conflicted
+++ resolved
@@ -45,16 +45,6 @@
         <Route path="/login" element={<LoginPage />} />
         <Route path="/register" element={<RegisterPage />} />
 
-<<<<<<< HEAD
-        {/* Unrestricted routes */}
-        <Route path="/add" element={<AddHub />} />
-
-=======
-        {/* ADD_ONLY hub */}
-        <Route path="/add" element={<AddHub />} />
-
-        {/* Main routes */}
->>>>>>> 989a9593
         <Route path="/" element={<DashboardPage />} />
         <Route path="/vehicles" element={<VehiclesPage />} />
         <Route path="/vehicles/:id" element={<VehiclePage />} />
