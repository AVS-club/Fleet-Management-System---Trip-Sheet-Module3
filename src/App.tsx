--- conflicted
+++ resolved
@@ -1,56 +1,5 @@
 import React, { Suspense, useEffect, useState } from "react";
 import {
-<<<<<<< HEAD
-  Menu,
-  X,
-  Truck,
-  User,
-  BarChart2,
-  FileText,
-  AlertTriangle,
-  PenTool as PenToolIcon,
-  Settings,
-  LogOut,
-} from "lucide-react";
-import { Link, useLocation, useNavigate } from "react-router-dom";
-import { supabase } from "./utils/supabaseClient";
-import ThemeToggle from "./components/ui/ThemeToggle";
-
-const Header: React.FC = () => {
-  const [isMenuOpen, setIsMenuOpen] = useState(false);
-  const [scrolled, setScrolled] = useState(false);
-  const location = useLocation();
-  const navigate = useNavigate();
-
-  // Role fetching removed
-
-  const handleLogout = async () => {
-    await supabase.auth.signOut();
-    localStorage.removeItem("user");
-    navigate("/login");
-  };
-
-  const toggleMenu = () => {
-    setIsMenuOpen(!isMenuOpen);
-  };
-=======
-  useEffect(() => {
-    const {
-      data: { subscription },
-    } = supabase.auth.onAuthStateChange((_event, session) => {
-      setSession(session);
-      // Only redirect if not loading, no session, AND not already on login/register page
-      if (
-        !loading &&
-        !session &&
-        window.location.pathname !== "/login" &&
-        window.location.pathname !== "/register"
-      ) {
-        navigate("/login");
-      }
-    });
->>>>>>> ad272509
-
     return () => {
       subscription?.unsubscribe();
     };
