--- conflicted
+++ resolved
@@ -1,7 +1,3 @@
-<<<<<<< HEAD
-// Existing pages (adjust imports if your file names differ)
-=======
->>>>>>> 6ce9ed79
 import DashboardPage from "./pages/DashboardPage";
 import LoginPage from "./pages/LoginPage";
 import RegisterPage from "./pages/RegisterPage";
@@ -21,37 +17,6 @@
         <Route path="/" element={<DashboardPage />} />
         <Route path="/login" element={<LoginPage />} />
         <Route path="/register" element={<RegisterPage />} />
-<<<<<<< HEAD
-
-        {/* Admin routes */}
-        <Route path="/admin" element={<AdminDashboard />} />
-        <Route path="/admin/trips" element={<AdminTripsPage />} />
-        <Route path="/admin/alert-settings" element={<AlertSettingsPage />} />
-        <Route path="/admin/maintenance-tasks" element={<MaintenanceTasksAdmin />} />
-        <Route path="/admin/trip-locations" element={<TripLocationsPage />} />
-        <Route path="/admin/reminders" element={<RemindersPage />} />
-        <Route path="/admin/vehicle-management" element={<VehicleManagementPage />} />
-        <Route path="/admin/document-rules" element={<AdminDocumentRulesPage />} />
-        <Route path="/admin/driver-ranking-settings" element={<DriverRankingSettingsPage />} />
-        <Route path="/admin/message-templates" element={<MessageTemplatesPage />} />
-        <Route path="/admin/activity-logs" element={<ActivityLogPage />} />
-        <Route path="/admin/driver-management" element={<AdminDriversPage />} />
-      </Routes>
-      
-      <ToastContainer 
-        position="top-right" 
-        autoClose={3000} 
-        hideProgressBar={false} 
-        newestOnTop 
-        closeOnClick 
-        rtl={false} 
-        pauseOnFocusLoss 
-        draggable 
-        pauseOnHover 
-      />
-    </>
-=======
->>>>>>> 6ce9ed79
   );
 };
 
