<<<<<<< HEAD
import { supabase, isNetworkError, handleNetworkError } from './supabaseClient';
import config from './config';
import { Trip, Destination, Warehouse, RouteAnalysis, AIAlert } from '../types';
=======
import { supabase } from './supabaseClient';
import { isNetworkError, handleNetworkError } from './supabaseClient';
import config from './env';
import {
  Trip,
  TripFormData,
  Vehicle,
  Driver,
  DriverSummary,
  Destination,
  Warehouse,
  RouteAnalysis,
  AIAlert
} from '@/types';
import { uploadVehicleDocument } from './supabaseStorage';
>>>>>>> 97243363
import { getCurrentUserId, withOwner } from './supaHelpers';
import { loadGoogleMaps } from './googleMapsLoader';
import { handleSupabaseError } from './errors';
import { getVehicle, deleteVehicle } from './api';
export * from './api';

export async function getUserData() {
  try {
    const { data: { user }, error } = await supabase.auth.getUser();
    
    if (error) {
      // Handle network errors gracefully
      if (isNetworkError(error)) {
        if (config.isDev) console.warn('Network error getting user data, returning null user');
        return { user: null, error: null };
      }
      handleSupabaseError('get user data', error);
      throw error;
    }
    
    return { user, error: null };
  } catch (error) {
    // Handle network errors gracefully
    if (isNetworkError(error)) {
      if (config.isDev) console.warn('Network error getting user data, returning null user');
      return { user: null, error: null };
    }
    handleSupabaseError('get user data', error);
    throw error;
  }
}
// Photo upload function for drivers
export const uploadDriverPhoto = async (file: File, driverId: string): Promise<string | undefined> => {
  if (!file || !file.name) { // ⚠️ Confirm field refactor here
    if (config.isDev) console.warn('No photo uploaded — skipping uploadDriverPhoto.'); // ⚠️ Confirm field refactor here
    return undefined;
  }

  const fileExt = file.name.split('.').pop();
  const filePath = `drivers/${driverId}.${fileExt}`;

  try {
    const { error } = await supabase.storage // ⚠️ Confirm field refactor here
      .from('driver-photos') // ⚠️ Confirm field refactor here
      .upload(filePath, file, { upsert: true });
      
    if (error) {
      handleSupabaseError('upload driver photo', error);
      return undefined;
    }

    return filePath;
  } catch (uploadError) {
    handleSupabaseError('upload driver photo', uploadError);
    throw uploadError;
  }
};

// Warehouse operations
export const getWarehouses = async (): Promise<Warehouse[]> => {
  try {
    const { data: { user }, error: userError } = await supabase.auth.getUser();
    
    if (userError) {
      if (isNetworkError(userError)) {
        if (config.isDev) console.warn('Network error fetching user for warehouses, returning empty array');
        return [];
      }
      handleSupabaseError('get user for warehouses', userError);
      return [];
    }
    
    if (!user) {
      console.error('No user authenticated');
      return [];
    }

    const { data, error } = await supabase // ⚠️ Confirm field refactor here
      .from('warehouses') // ⚠️ Confirm field refactor here
      .select('*')
      .eq('created_by', user.id)
      .eq('is_active', true)
      .order('created_at', { ascending: false });

    if (error) {
      handleSupabaseError('fetch warehouses', error);
      return [];
    }

    return data || [];
  } catch (error) {
    if (isNetworkError(error)) {
      if (config.isDev) console.warn('Network error fetching user for warehouses, returning empty array');
      return [];
    }
    handleSupabaseError('get user for warehouses', error);
    return [];
  }
};

export const getWarehouse = async (id: string): Promise<Warehouse | null> => {
  const { data, error } = await supabase // ⚠️ Confirm field refactor here
    .from('warehouses') // ⚠️ Confirm field refactor here
    .select('*')
    .eq('id', id)
    .single();

  if (error) {
    handleSupabaseError('fetch warehouse', error);
    return null;
  }

  return data;
};

// Destination operations
export const getDestinations = async (): Promise<Destination[]> => {
  try {
    const { data: { user }, error: userError } = await supabase.auth.getUser();
    
    if (userError) {
      if (isNetworkError(userError)) {
        if (config.isDev) console.warn('Network error fetching user for destinations, returning empty array');
        return [];
      }
      handleSupabaseError('get user for destinations', userError);
      return [];
    }
    
    if (!user) {
      console.error('No user authenticated');
      return [];
    }

    const { data, error } = await supabase // ⚠️ Confirm field refactor here
      .from('destinations') // ⚠️ Confirm field refactor here
      .select('*')
      .eq('created_by', user.id)
      .eq('active', true)
      .order('name');

    if (error) {
      handleSupabaseError('fetch destinations', error);
      return [];
    }

    return data || [];
  } catch (error) {
    if (isNetworkError(error)) {
      if (config.isDev) console.warn('Network error fetching user for destinations, returning empty array');
      return [];
    }
    handleSupabaseError('get user for destinations', error);
    return [];
  }
};

export const getDestination = async (id: string): Promise<Destination | null> => {
  try {
    const { data: { user }, error: userError } = await supabase.auth.getUser();
    
    if (userError) {
      if (isNetworkError(userError)) {
        if (config.isDev) console.warn('Network error fetching user for destination, returning null');
        return null;
      }
      handleSupabaseError('get user for destination', userError);
      return null;
    }
    
    if (!user) {
      console.error('No user authenticated');
      return null;
    }

    // Validate that id is a proper UUID format
    const uuidRegex = /^[0-9a-f]{8}-[0-9a-f]{4}-[1-5][0-9a-f]{3}-[89ab][0-9a-f]{3}-[0-9a-f]{12}$/i;
    if (!uuidRegex.test(id)) {
      console.error('Invalid UUID format for destination id:', id);
      return null;
    }

    const { data, error } = await supabase
      .from('destinations')
      .select('*')
      .eq('id', id)
      .eq('created_by', user.id)
      .maybeSingle();

    if (error) {
      handleSupabaseError('fetch destination', error);
      return null;
    }

    return data;
  } catch (error) {
    if (isNetworkError(error)) {
      if (config.isDev) console.warn('Network error fetching destination, returning null');
      return null;
    }
    handleSupabaseError('fetch destination', error);
    return null;
  }
};

export const getDestinationByAnyId = async (id: string): Promise<Destination | null> => {
  try {
    const { data: { user }, error: userError } = await supabase.auth.getUser();
    
    if (userError) {
      if (isNetworkError(userError)) {
        if (config.isDev) console.warn('Network error fetching user for destination by any id, returning null');
        return null;
      }
      handleSupabaseError('get user for destination by any id', userError);
      return null;
    }
    
    if (!user) {
      console.error('No user authenticated');
      return null;
    }

    // First try to get by UUID (standard database ID)
    const uuidRegex = /^[0-9a-f]{8}-[0-9a-f]{4}-[1-5][0-9a-f]{3}-[89ab][0-9a-f]{3}-[0-9a-f]{12}$/i;
    
    if (uuidRegex.test(id)) {
      // It's a UUID, use the standard getDestination function
      return await getDestination(id);
    }
    
    // If not a UUID, try to find by place_id (Google Places ID)
    const { data, error } = await supabase
      .from('destinations')
      .select('*')
      .eq('place_id', id)
      .eq('created_by', user.id)
      .maybeSingle();

    if (error) {
      handleSupabaseError('fetch destination by place_id', error);
      return null;
    }

    return data;
  } catch (error) {
    if (isNetworkError(error)) {
      if (config.isDev) console.warn('Network error fetching destination by any id, returning null');
      return null;
    }
    handleSupabaseError('fetch destination by any id', error);
    return null;
  }
};

export const createDestination = async (destinationData: Omit<Destination, 'id'>): Promise<Destination | null> => {
  try {
    const userId = await getCurrentUserId();
    if (!userId) {
      throw new Error('User not authenticated');
    }

    const payload = withOwner(destinationData, userId);

    const { data, error } = await supabase // ⚠️ Confirm field refactor here
      .from('destinations')
      .insert(payload)
      .select('*')
      .single();

    if (error) {
      handleSupabaseError('create destination', error);
      throw error;
    }

    return data;
  } catch (error) {
    handleSupabaseError('create destination', error);
    throw error;
  }
};

export const hardDeleteDestination = async (id: string): Promise<boolean> => {
  const { error } = await supabase
    .from('destinations') // ⚠️ Confirm field refactor here
    .delete()
    .eq('id', id);

  if (error) {
    handleSupabaseError('delete destination', error);
    return false;
  }

  return true;
};

// Find or create destination by Google Place ID
export const findOrCreateDestinationByPlaceId = async (
  placeId: string,
  destinationData: Omit<Destination, 'id'>,
  placeName?: string
): Promise<string | null> => {
  try {
    const userId = await getCurrentUserId();
    if (!userId) {
      throw new Error('User not authenticated');
    }

    // First, try to find existing destination by place_id
    const { data: existingDestination, error: searchError } = await supabase
      .from('destinations')
      .select('id')
      .eq('place_id', placeId)
      .eq('created_by', userId)
      .maybeSingle();

    if (searchError) {
      handleSupabaseError('search destination by place_id', searchError);
      return null;
    }

    // If destination exists, return its UUID
    if (existingDestination) {
      return existingDestination.id;
    }

    // If destination doesn't exist, create a new one
    const payload = withOwner({
      ...destinationData,
      place_name: placeName || destinationData.name
    }, userId);

    const { data: newDestination, error: createError } = await supabase
      .from('destinations')
      .insert(payload)
      .select('id')
      .single();

    if (createError) {
      handleSupabaseError('create destination', createError);
      return null;
    }

    return newDestination.id;
  } catch (error) {
    handleSupabaseError('find or create destination by place_id', error);
    return null;
  }
};
// Vehicle stats

export interface VehicleStats {
  totalTrips: number;
  totalDistance: number;
  averageKmpl?: number;
}

export const getAllVehicleStats = async (
  trips?: Trip[]
): Promise<Record<string, VehicleStats>> => {
  try {
    let tripData = trips;

    if (!tripData) {
      const {
        data: { user },
        error: userError,
      } = await supabase.auth.getUser();

      if (userError) {
        if (isNetworkError(userError)) {
          if (config.isDev) console.warn(
            'Network error fetching user for vehicle stats, returning empty object'
          );
          return {};
        }
        handleSupabaseError('get user for vehicle stats', userError);
        return {};
      }

      if (!user) {
        console.error('No user authenticated');
        return {};
      }

      const { data, error } = await supabase
        .from('trips')
        .select('vehicle_id,start_km,end_km,calculated_kmpl')
        .eq('added_by', user.id);

      if (error) {
        handleSupabaseError('fetch vehicle trips', error);
        return {};
      }

      tripData = data || [];
    }

    const stats: Record<
      string,
      { totalTrips: number; totalDistance: number; kmplSum: number; kmplCount: number }
    > = {};

    tripData.forEach((trip) => {
      if (!trip.vehicle_id) return;
      if (!stats[trip.vehicle_id]) {
        stats[trip.vehicle_id] = {
          totalTrips: 0,
          totalDistance: 0,
          kmplSum: 0,
          kmplCount: 0,
        };
      }

      const entry = stats[trip.vehicle_id];
      entry.totalTrips += 1;
      entry.totalDistance += (trip.end_km ?? 0) - (trip.start_km ?? 0);
      if (trip.calculated_kmpl) {
        entry.kmplSum += trip.calculated_kmpl;
        entry.kmplCount += 1;
      }
    });

    const result: Record<string, VehicleStats> = {};
    for (const [id, s] of Object.entries(stats)) {
      result[id] = {
        totalTrips: s.totalTrips,
        totalDistance: s.totalDistance,
        averageKmpl: s.kmplCount > 0 ? s.kmplSum / s.kmplCount : undefined,
      };
    }

    return result;
  } catch (error) {
    if (isNetworkError(error)) {
      if (config.isDev) console.warn(
        'Network error calculating vehicle stats, returning empty object'
      );
      return {};
    }
    handleSupabaseError('calculate all vehicle stats', error);
    return {};
  }
};

export const getVehicleStats = async (vehicleId: string): Promise<any> => {
  try {
    const { data: { user }, error: userError } = await supabase.auth.getUser();
    
    if (userError) {
      if (isNetworkError(userError)) {
        if (config.isDev) console.warn('Network error fetching user for vehicle stats, returning defaults');
        return { totalTrips: 0, totalDistance: 0, averageKmpl: undefined };
      }
      handleSupabaseError('get user for vehicle stats', userError);
      return { totalTrips: 0, totalDistance: 0, averageKmpl: undefined };
    }
    
    if (!user) {
      console.error('No user authenticated');
      return { totalTrips: 0, totalDistance: 0, averageKmpl: undefined };
    }

    // Get trips for this vehicle
    const { data: trips, error } = await supabase // ⚠️ Confirm field refactor here
      .from('trips') // ⚠️ Confirm field refactor here
      .select('start_km, end_km, calculated_kmpl')
      .eq('added_by', user.id)
      .eq('vehicle_id', vehicleId);

    if (error) {
      handleSupabaseError('fetch vehicle trips', error);
      return { totalTrips: 0, totalDistance: 0, averageKmpl: undefined };
    }

    if (!trips || trips.length === 0) {
      return { totalTrips: 0, totalDistance: 0, averageKmpl: undefined };
    }

    // Calculate stats
    const totalTrips = trips.length;
    const totalDistance = trips.reduce((sum, trip) => sum + (trip.end_km - trip.start_km), 0);
    
    // Calculate average KMPL from trips with calculated_kmpl
    const tripsWithKmpl = trips.filter(trip => trip.calculated_kmpl);
    const averageKmpl = tripsWithKmpl.length > 0
      ? tripsWithKmpl.reduce((sum, trip) => sum + trip.calculated_kmpl, 0) / tripsWithKmpl.length
      : undefined;

    return {
      totalTrips,
      totalDistance,
      averageKmpl
    };
  } catch (error) {
    if (isNetworkError(error)) {
      if (config.isDev) console.warn('Network error calculating vehicle stats, returning defaults');
      return { totalTrips: 0, totalDistance: 0, averageKmpl: undefined };
    }
    handleSupabaseError('calculate vehicle stats', error);
    return { totalTrips: 0, totalDistance: 0, averageKmpl: undefined };
  }
};

// Route analysis
export const analyzeRoute = async (warehouseId: string, destinationIds: string[]): Promise<RouteAnalysis | null> => {
  try {
    // Get warehouse
    const warehouse = await getWarehouse(warehouseId);
    if (!warehouse) {
      throw new Error('Warehouse not found');
    }

    // Get destinations
    const destinations = await Promise.all(
      destinationIds.map(id => getDestination(id))
    );

    const validDestinations = destinations.filter((d): d is Destination => d !== null);
    
    if (validDestinations.length === 0) {
      throw new Error('No valid destinations found');
    }


    // Create waypoints for map
    const waypoints = [
      { lat: warehouse.latitude || 0, lng: warehouse.longitude || 0 },
      ...validDestinations.map(dest => ({ lat: dest.latitude, lng: dest.longitude }))
    ];

    // Load Google Maps and get live distance/duration using Directions API
    await loadGoogleMaps();
    
    const directionsService = new google.maps.DirectionsService();
    
    const origin = new google.maps.LatLng(warehouse.latitude || 0, warehouse.longitude || 0);
    const destination = new google.maps.LatLng(
      validDestinations[validDestinations.length - 1].latitude,
      validDestinations[validDestinations.length - 1].longitude
    );
    
    // Convert intermediate destinations to waypoints
    const waypointsForDirections = validDestinations.slice(0, -1).map(dest => ({
      location: new google.maps.LatLng(dest.latitude, dest.longitude),
      stopover: true
    }));

    const directionsRequest = {
      origin,
      destination,
      waypoints: waypointsForDirections,
      optimizeWaypoints: false,
      travelMode: google.maps.TravelMode.DRIVING,
      region: 'IN'
    };

    // Use Promise wrapper for Google Directions API
    const directionsResult = await new Promise<google.maps.DirectionsResult>((resolve, reject) => {
      directionsService.route(directionsRequest, (result, status) => {
        if (status === google.maps.DirectionsStatus.OK && result) {
          resolve(result);
        } else {
          reject(new Error(`Directions request failed: ${status}`));
        }
      });
    });

    // Extract total distance and duration from Google Directions response
    let totalLiveDistanceMeters = 0;
    let totalLiveDurationSeconds = 0;

    if (directionsResult.routes[0]?.legs) {
      directionsResult.routes[0].legs.forEach(leg => {
        totalLiveDistanceMeters += leg.distance?.value || 0;
        totalLiveDurationSeconds += leg.duration?.value || 0;
      });
    }

    // Convert to appropriate units
    const totalLiveDistanceKm = Math.round(totalLiveDistanceMeters / 1000 * 10) / 10; // Round to 1 decimal
    const totalLiveDurationMinutes = Math.round(totalLiveDurationSeconds / 60);
    const hours = Math.floor(totalLiveDurationMinutes / 60);
    const minutes = totalLiveDurationMinutes % 60;
    const estimatedTime = hours > 0 ? `${hours}h ${minutes}m` : `${minutes}m`;

    return {
      total_distance: totalLiveDistanceKm,
      standard_distance: totalLiveDistanceKm,
      deviation: 0, // Will be calculated when actual distance is known
      estimated_time: estimatedTime,
      waypoints
    };
  } catch (error) {
    console.error('Error in analyzeRoute:', error);
    handleSupabaseError('analyze route', error);
    
    // Return fallback with waypoints for map but no distance/time data
    try {
      const warehouse = await getWarehouse(warehouseId);
      const destinations = await Promise.all(destinationIds.map(id => getDestination(id)));
      const validDestinations = destinations.filter((d): d is Destination => d !== null);
      
      if (warehouse && validDestinations.length > 0) {
        return {
          total_distance: 0,
          standard_distance: 0,
          deviation: 0,
          estimated_time: '—',
          waypoints: [
            { lat: warehouse.latitude || 0, lng: warehouse.longitude || 0 },
            ...validDestinations.map(dest => ({ lat: dest.latitude, lng: dest.longitude }))
          ]
        };
      }
    } catch (fallbackError) {
      console.error('Error in analyzeRoute fallback:', fallbackError);
    }
    
    return null;
  }
};

// Get latest odometer reading
export const getLatestOdometer = async (vehicleId: string): Promise<{ value: number; fromTrip: boolean }> => {
  try {
    const { data: { user }, error: userError } = await supabase.auth.getUser();
    
    if (userError) {
      if (isNetworkError(userError)) {
        if (config.isDev) console.warn('Network error fetching user for odometer, returning default');
        return { value: 0, fromTrip: false };
      }
      handleSupabaseError('get user for odometer', userError);
      return { value: 0, fromTrip: false };
    }
    
    if (!user) {
      console.error('No user authenticated');
      return { value: 0, fromTrip: false };
    }

    // First try to get the latest trip end_km
    const { data: trips, error: tripsError } = await supabase // ⚠️ Confirm field refactor here
      .from('trips') // ⚠️ Confirm field refactor here
      .select('end_km')
      .eq('added_by', user.id)
      .eq('vehicle_id', vehicleId)
      .order('trip_end_date', { ascending: false })
      .limit(1);

    if (!tripsError && trips && trips.length > 0 && trips[0].end_km) {
      return { value: trips[0].end_km, fromTrip: true };
    }

    // Fallback to vehicle's current_odometer
    const vehicle = await getVehicle(vehicleId);
    return { 
      value: vehicle?.current_odometer || 0, 
      fromTrip: false 
    };
  } catch (error) {
    handleSupabaseError('get latest odometer', error);
    return { value: 0, fromTrip: false };
  }
};

// Export alias for compatibility
export const hardDeleteVehicle = deleteVehicle;<|MERGE_RESOLUTION|>--- conflicted
+++ resolved
@@ -1,24 +1,3 @@
-<<<<<<< HEAD
-import { supabase, isNetworkError, handleNetworkError } from './supabaseClient';
-import config from './config';
-import { Trip, Destination, Warehouse, RouteAnalysis, AIAlert } from '../types';
-=======
-import { supabase } from './supabaseClient';
-import { isNetworkError, handleNetworkError } from './supabaseClient';
-import config from './env';
-import {
-  Trip,
-  TripFormData,
-  Vehicle,
-  Driver,
-  DriverSummary,
-  Destination,
-  Warehouse,
-  RouteAnalysis,
-  AIAlert
-} from '@/types';
-import { uploadVehicleDocument } from './supabaseStorage';
->>>>>>> 97243363
 import { getCurrentUserId, withOwner } from './supaHelpers';
 import { loadGoogleMaps } from './googleMapsLoader';
 import { handleSupabaseError } from './errors';
