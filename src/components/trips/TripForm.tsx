--- conflicted
+++ resolved
@@ -127,12 +127,6 @@
           getDestinations(),
           getMaterialTypes()
         ]);
-
-<<<<<<< HEAD
-        setCachedTrips(Array.isArray(tripsData) ? tripsData : []);
-        
-=======
->>>>>>> 1779d172
         // Filter out archived vehicles
         const activeVehicles = Array.isArray(vehiclesData) ? vehiclesData.filter(v => v.status !== 'archived') : [];
         setVehicles(activeVehicles);
@@ -190,11 +184,6 @@
           // Auto-fill start KM based on trip type and manual override
           if (!manualOverride) {
             if (refuelingDone) {
-<<<<<<< HEAD
-              // Get the last refueling trip's end_km
-=======
-              // Get the last refueling trip's end_km from cached data
->>>>>>> 1779d172
               const vehicleTrips = Array.isArray(cachedTrips)
                 ? cachedTrips
                     .filter(trip => trip.vehicle_id === vehicleId && trip.refueling_done)
@@ -210,11 +199,6 @@
                 setValue('start_km', vehicle.current_odometer);
               }
             } else {
-<<<<<<< HEAD
-              // Get the last trip's end_km
-=======
-              // Get the last trip's end_km from cached data
->>>>>>> 1779d172
               const vehicleTrips = Array.isArray(cachedTrips)
                 ? cachedTrips
                     .filter(trip => trip.vehicle_id === vehicleId)
@@ -263,86 +247,7 @@
   }, [fuelQuantity, fuelCost, setValue]);
 
 
-<<<<<<< HEAD
-  const runRouteAnalysis = useCallback(async () => {
-    if (
-      !warehouseId ||
-      !Array.isArray(selectedDestinations) ||
-      selectedDestinations.length === 0 ||
-      !startKm ||
-      !endKm ||
-      endKm <= startKm
-    ) {
-=======
-  useEffect(() => {
-    const fetchRouteAnalysis = async () => {
-      if (!warehouseId || !Array.isArray(selectedDestinations) || selectedDestinations.length === 0 || 
-          !startKm || !endKm || endKm <= startKm) {
-        return;
-      }
-      
-      const analysis = await analyzeRoute(warehouseId, selectedDestinations);
-      if (analysis) {
-        const actualDistance = endKm - startKm;
-        const updatedAnalysis: RouteAnalysis = {
-          ...analysis,
-          deviation: ((actualDistance - analysis.standard_distance) / analysis.standard_distance) * 100
-        };
-        setRouteAnalysis(updatedAnalysis);
-
-        // Generate alerts based on current trip data
-        const tripData: Trip = {
-          id: nanoid(),
-          vehicle_id: vehicleId,
-          driver_id: watch('driver_id'),
-          warehouse_id: warehouseId,
-          destinations: selectedDestinations,
-          trip_start_date: watch('trip_start_date'),
-          trip_end_date: watch('trip_end_date'),
-          trip_duration: watch('trip_duration') || 0,
-          trip_serial_number: '', // This will be generated on submit
-          manual_trip_id: watch('manual_trip_id') || false,
-          start_km: startKm,
-          end_km: endKm,
-          gross_weight: watch('gross_weight') || 0,
-          refueling_done: watch('refueling_done'),
-          fuel_quantity: watch('fuel_quantity'),
-          fuel_cost: watch('fuel_cost'),
-          total_fuel_cost: watch('total_fuel_cost'),
-          unloading_expense: watch('unloading_expense') || 0,
-          driver_expense: watch('driver_expense') || 0,
-          road_rto_expense: watch('road_rto_expense') || 0,
-          breakdown_expense: watch('breakdown_expense') || 0,
-          miscellaneous_expense: watch('miscellaneous_expense') || 0,
-          total_road_expenses: watch('total_road_expenses') || 0,
-          remarks: watch('remarks'),
-          calculated_kmpl: watch('calculated_kmpl'),
-          material_type_ids: watch('material_type_ids'),
-          created_at: new Date().toISOString(),
-          updated_at: new Date().toISOString(),
-        };
-
-        // Generate alerts using cached trips
-        try {
-          const generatedAlerts = await analyzeTripAndGenerateAlerts(
-            tripData,
-            updatedAnalysis,
-            cachedTrips
-          );
-          setAlerts(Array.isArray(generatedAlerts) ? generatedAlerts : []);
-        } catch (error) {
-          console.error('Error generating alerts:', error);
-          setAlerts([]);
-        }
-      }
-    };
-    
-    fetchRouteAnalysis();
-    
-    // Reset if conditions aren't met
-    if (!warehouseId || !Array.isArray(selectedDestinations) || selectedDestinations.length === 0 || 
-        !startKm || !endKm || endKm <= startKm) {
->>>>>>> 1779d172
+
       setRouteAnalysis(undefined);
       setAlerts([]);
       return;
@@ -416,23 +321,7 @@
     if (analysisTimeoutRef.current) {
       clearTimeout(analysisTimeoutRef.current);
     }
-<<<<<<< HEAD
-    analysisTimeoutRef.current = setTimeout(() => {
-      runRouteAnalysis();
-    }, 400);
-  }, [runRouteAnalysis]);
-
-  useEffect(() => {
-    triggerRouteAnalysis();
-    return () => {
-      if (analysisTimeoutRef.current) {
-        clearTimeout(analysisTimeoutRef.current);
-      }
-    };
-  }, [triggerRouteAnalysis]);
-=======
-  }, [warehouseId, selectedDestinations, startKm, endKm, vehicleId, watch, cachedTrips]);
->>>>>>> 1779d172
+
 
   const validateEndKm = (value: number) => {
     return !startKm || value > startKm || 'End KM must be greater than Start KM';
