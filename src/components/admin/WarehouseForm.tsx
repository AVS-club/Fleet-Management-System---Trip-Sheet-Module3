--- conflicted
+++ resolved
@@ -4,13 +4,6 @@
 import Input from '../ui/Input';
 import Select from '../ui/Select';
 import Button from '../ui/Button';
-<<<<<<< HEAD
-import { Loader } from '@googlemaps/js-api-loader';
-import { useState, useEffect, useRef, useCallback } from 'react';
-=======
-import { loadGoogleMaps } from '../../utils/googleMapsLoader';
-import { useState, useEffect, useRef } from 'react';
->>>>>>> 1a5c87de
 import { getMaterialTypes, MaterialType } from '../../utils/materialTypes'; // Import MaterialType
 
 interface WarehouseFormData {
