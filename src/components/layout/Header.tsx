import ThemeToggle from "../ui/ThemeToggle"; // correct path from layout/ → ui/

<<<<<<< HEAD
const Header: React.FC = () => {
=======
const Header = () => {
>>>>>>> 989a9593
  return (
    <header className="border-b p-3 flex items-center gap-3">
      <div className="font-semibold">AVS</div>
      <nav className="ml-auto flex gap-3 text-sm">
        <a href="/">Dashboard</a>
        <a href="/vehicles">Vehicles</a>
        <a href="/trips">Trips</a>
        <a href="/maintenance">Maintenance</a>
        <a href="/drivers">Drivers</a>
        <a href="/alerts">AI Alerts</a>
        <a href="/admin">Admin</a>
        <a href="/trip-pnl-reports">Trip P&amp;L</a>
        <a href="/parts-health">Parts Health</a>
        <a href="/notifications">Notifications</a>
        <a href="/drivers/insights">Driver Insights</a>
      </nav>
      <ThemeToggle />
    </header>
  );
};

export default Header;<|MERGE_RESOLUTION|>--- conflicted
+++ resolved
@@ -1,10 +1,5 @@
 import ThemeToggle from "../ui/ThemeToggle"; // correct path from layout/ → ui/
 
-<<<<<<< HEAD
-const Header: React.FC = () => {
-=======
-const Header = () => {
->>>>>>> 989a9593
   return (
     <header className="border-b p-3 flex items-center gap-3">
       <div className="font-semibold">AVS</div>
