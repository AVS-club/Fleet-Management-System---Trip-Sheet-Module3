--- conflicted
+++ resolved
@@ -1080,25 +1080,12 @@
         vendor_id: vendorId, // Now contains vendor UUID
         tasks: taskIds, // Now contains UUIDs
         cost: group.cost || 0,
-<<<<<<< HEAD
-=======
-        // battery_tracking and tyre_tracking removed - columns don't exist in DB
-        // Database has battery_data and tyre_data (JSONB) instead
->>>>>>> eb4e980c
         service_type: group.serviceType || '',
         notes: group.notes || '',
         bill_url: group.bill_url || [],
         battery_warranty_url: group.battery_warranty_url || [],
         tyre_warranty_url: group.tyre_warranty_url || [],
-<<<<<<< HEAD
-        // ✅ FIX: Convert camelCase to snake_case for JSONB fields
-        parts_data: group.partsData || [],
-        // Deprecated fields - keep null for backward compatibility
-        battery_data: null,
-        tyre_data: null,
-=======
         parts_data: group.partsData || [], // Fixed: database column is parts_data (snake_case)
->>>>>>> eb4e980c
       };
 
       // Map battery data to JSONB if present
